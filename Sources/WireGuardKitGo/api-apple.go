/* SPDX-License-Identifier: MIT
 *
 * Copyright (C) 2018-2019 Jason A. Donenfeld <Jason@zx2c4.com>. All Rights Reserved.
 */

package main

// #include <stdlib.h>
// #include <sys/types.h>
// static void callLogger(void *func, void *ctx, int level, const char *msg)
// {
// 	((void(*)(void *, int, const char *))func)(ctx, level, msg);
// }
import "C"

import (
	"bufio"
<<<<<<< HEAD
	"bytes"
=======
>>>>>>> 6d6f39b6
	"encoding/hex"
	"fmt"
	"io"
	"math"
	"net"
	"net/netip"
	"os"
	"os/signal"
	"runtime"
	"runtime/debug"
	"strings"
	"time"
	"unsafe"

	"golang.org/x/net/icmp"
	"golang.org/x/net/ipv4"
	"golang.org/x/sys/unix"
	"golang.zx2c4.com/wireguard/apple/multihoptun"
	"golang.zx2c4.com/wireguard/conn"
	"golang.zx2c4.com/wireguard/device"
	"golang.zx2c4.com/wireguard/tun"
	"golang.zx2c4.com/wireguard/tun/netstack"
)

const (
	_              = iota
	errBadIPString = -iota
	errDup
	errSetNonblock
	errCreateTun
	errCreateVirtualTun
	errNoVirtualNet
	errBadWgConfig
	errDeviceLimitHit
	errGetMtu
	errNoEndpointInConfig
	// Configuration for a given device contains no peers. It is peerless.
	errBadEntryConfig
	// After applying a configuration to a given WireGuard device, it fails to return a peer it was configured to have.
	errNoPeer
	// Failed to enable DAITA
	errEnableDaita
)

var loggerFunc unsafe.Pointer
var loggerCtx unsafe.Pointer

type CLogger int

func cstring(s string) *C.char {
	b, err := unix.BytePtrFromString(s)
	if err != nil {
		b := [1]C.char{}
		return &b[0]
	}
	return (*C.char)(unsafe.Pointer(b))
}

func (l CLogger) Printf(format string, args ...interface{}) {
	if uintptr(loggerFunc) == 0 {
		return
	}
	C.callLogger(loggerFunc, loggerCtx, C.int(l), cstring(fmt.Sprintf(format, args...)))
}

type tunnelHandle struct {
	exit       *device.Device
	entry      *device.Device
	logger     *device.Logger
	virtualNet *netstack.Net
}

var tunnelHandles = make(map[int32]tunnelHandle)

type HandleList[T interface{}] map[int32]T

// insert a value and return the positive handle, or errDeviceLimitHit if full
func insertHandle[T interface{}](hl map[int32]T, value T) int32 {
	var i int32
	for i = 0; i < math.MaxInt32; i++ {
		if _, exists := hl[i]; !exists {
			break
		}
	}
	if i == math.MaxInt32 {
		return errDeviceLimitHit
	}
	hl[i] = value
	return i
}

type icmpHandle struct {
	icmpSocket *net.Conn
}

var icmpHandles = make(map[int32]icmpHandle)

func init() {
	signals := make(chan os.Signal)
	signal.Notify(signals, unix.SIGUSR2)
	go func() {
		buf := make([]byte, os.Getpagesize())
		for {
			select {
			case <-signals:
				n := runtime.Stack(buf, true)
				buf[n] = 0
				if uintptr(loggerFunc) != 0 {
					C.callLogger(loggerFunc, loggerCtx, 0, (*C.char)(unsafe.Pointer(&buf[0])))
				}
			}
		}
	}()
}

//export wgSetLogger
func wgSetLogger(context, loggerFn uintptr) {
	loggerCtx = unsafe.Pointer(context)
	loggerFunc = unsafe.Pointer(loggerFn)
}

<<<<<<< HEAD
func openTUNFromSocket(tunFd int32, logger *device.Logger) (tun.Device, int32) {

	dupTunFd, err := unix.Dup(int(tunFd))
=======
func wgTurnOnMultihopInner(tun tun.Device, exitSettings *C.char, entrySettings *C.char, privateIp *C.char, exitMtu int, logger *device.Logger, maybeNotMachines *C.char, maybeNotMaxEvents uint32, maybeNotMaxActions uint32) int32 {
	ip, err := netip.ParseAddr(C.GoString(privateIp))
>>>>>>> 6d6f39b6
	if err != nil {
		logger.Errorf("Unable to dup tun fd: %v", err)
		return nil, errDup
	}

<<<<<<< HEAD
	err = unix.SetNonblock(dupTunFd, true)
	if err != nil {
		logger.Errorf("Unable to set tun fd as non blocking: %v", err)
		unix.Close(dupTunFd)
		return nil, errSetNonblock
	}
	tun, err := tun.CreateTUNFromFile(os.NewFile(uintptr(dupTunFd), "/dev/tun"), 0)
	if err != nil {
		logger.Errorf("Unable to create new tun device from fd: %v", err)
		unix.Close(dupTunFd)
		return nil, errCreateTun
=======
	exitConfigString := C.GoString(exitSettings)
	exitEndpoint := parseEndpointFromConfig(exitConfigString)
	if exitEndpoint == nil {
		tun.Close()
		return errNoEndpointInConfig
>>>>>>> 6d6f39b6
	}

	return tun, 0
}

<<<<<<< HEAD
func bringUpDevice(dev *device.Device, settings string, logger *device.Logger) error {
	err := dev.IpcSet(settings)
=======
	entryConfigString := C.GoString(entrySettings)

	err = entryDev.IpcSet(entryConfigString)
>>>>>>> 6d6f39b6
	if err != nil {
		logger.Errorf("Unable to set IPC settings: %v", err)
		dev.Close()
		return err
	}

	dev.Up()
	logger.Verbosef("Device started")
	return nil
}

func addTunnelFromDevice(dev *device.Device, entryDev *device.Device, settings string, entrySettings string, virtualNet *netstack.Net, logger *device.Logger, maybeNotMachines *C.char, maybeNotMaxEvents uint32, maybeNotMaxActions uint32) int32 {
	err := bringUpDevice(dev, settings, logger)
	if err != nil {
		return errBadWgConfig
	}

<<<<<<< HEAD
	if entryDev != nil {
		err = bringUpDevice(entryDev, entrySettings, logger)
		if err != nil {
			dev.Close()
			return errBadWgConfig
		}
	}
=======
	exitDev.Up()
	entryDev.Up()
>>>>>>> 6d6f39b6

	// Enable DAITA if DAITA parameters are passed through
	if maybeNotMachines != nil {
		returnValue := configureDaita(entryDev, entryConfigString, C.GoString(maybeNotMachines), maybeNotMaxEvents, maybeNotMaxActions)
		if returnValue != 0 {
			return returnValue
		}
	}
<<<<<<< HEAD
=======

	logger.Verbosef("Device started")
>>>>>>> 6d6f39b6

	var i int32
	for i = 0; i < math.MaxInt32; i++ {
		if _, exists := tunnelHandles[i]; !exists {
			break
		}
	}
	if i == math.MaxInt32 {
		dev.Close()
		return errDeviceLimitHit
	}
	tunnelHandles[i] = tunnelHandle{dev, entryDev, logger, virtualNet}
	return i
}

func parseFirstPubkeyFromConfig(config string) *device.NoisePublicKey {
	scanner := bufio.NewScanner(strings.NewReader(config))
	for scanner.Scan() {
		line := scanner.Text()
		key, value, ok := strings.Cut(line, "=")
		if !ok {
			continue
		}

		if key == "public_key" {
			pubkey, err := hex.DecodeString(value)
			if err == nil {
				key := device.NoisePublicKey(pubkey)
				return &key
			}
		}
<<<<<<< HEAD
=======
	}
	return nil
}

//export wgTurnOnMultihop
func wgTurnOnMultihop(exitSettings *C.char, entrySettings *C.char, privateIp *C.char, tunFd int32, maybenotMachines *C.char, maybeNotMaxEvents uint32, maybeNotMaxActons uint32) int32 {
	logger := &device.Logger{
		Verbosef: CLogger(0).Printf,
		Errorf:   CLogger(1).Printf,
>>>>>>> 6d6f39b6
	}
	return nil
}

func wgTurnOnMultihopInner(tun tun.Device, exitSettings *C.char, entrySettings *C.char, privateIp *C.char, exitMtu int, logger *device.Logger, maybeNotMachines *C.char, maybeNotMaxEvents uint32, maybeNotMaxActions uint32) int32 {
	ip, err := netip.ParseAddr(C.GoString(privateIp))
	if err != nil {
		logger.Errorf("Failed to parse private IP: %v", err)
		tun.Close()
		return errBadIPString
	}

	exitConfigString := C.GoString(exitSettings)
	entryConfigString := C.GoString(entrySettings)
	exitEndpoint := parseEndpointFromGoConfig(exitConfigString)
	if exitEndpoint == nil {
		tun.Close()
		return errNoEndpointInConfig
	}

	singletun := multihoptun.NewMultihopTun(ip, exitEndpoint.Addr(), exitEndpoint.Port(), exitMtu+80)

	exitDev := device.NewDevice(tun, singletun.Binder(), logger)
	entryDev := device.NewDevice(&singletun, conn.NewStdNetBind(), logger)

	return addTunnelFromDevice(exitDev, entryDev, exitConfigString, entryConfigString, nil, logger, maybeNotMachines, maybeNotMaxEvents, maybeNotMaxActions)
}

func parseFirstPubkeyFromConfig(config string) *device.NoisePublicKey {
	scanner := bufio.NewScanner(strings.NewReader(config))
	for scanner.Scan() {
		line := scanner.Text()
		key, value, ok := strings.Cut(line, "=")
		if !ok {
			continue
		}

		if key == "public_key" {
			pubkey, err := hex.DecodeString(value)
			if err == nil {
				key := device.NoisePublicKey(pubkey)
				return &key
			}
		}
	}
	return nil
}

//export wgTurnOnMultihop
func wgTurnOnMultihop(exitSettings *C.char, entrySettings *C.char, privateIp *C.char, tunFd int32, maybenotMachines *C.char, maybeNotMaxEvents uint32, maybeNotMaxActons uint32) int32 {
	logger := &device.Logger{
		Verbosef: CLogger(0).Printf,
		Errorf:   CLogger(1).Printf,
	}

	tun, errCode := openTUNFromSocket(tunFd, logger)
	if tun == nil {
		return errCode
	}

	exitMtu, err := tun.MTU()
	if err != nil {
		tun.Close()
		return errGetMtu
	}

	return wgTurnOnMultihopInner(tun, exitSettings, entrySettings, privateIp, exitMtu, logger, maybenotMachines, maybeNotMaxEvents, maybeNotMaxActons)
<<<<<<< HEAD
=======

>>>>>>> 6d6f39b6
}

//export wgTurnOn
func wgTurnOn(settings *C.char, tunFd int32, maybeNotMachines *C.char, maybeNotMaxEvents uint32, maybeNotMaxActions uint32) int32 {
	logger := &device.Logger{
		Verbosef: CLogger(0).Printf,
		Errorf:   CLogger(1).Printf,
	}
	tun, errCode := openTUNFromSocket(tunFd, logger)
	if tun == nil {
		return errCode
	}

	logger.Verbosef("Attaching to interface")
	dev := device.NewDevice(tun, conn.NewStdNetBind(), logger)

<<<<<<< HEAD
	return addTunnelFromDevice(dev, nil, C.GoString(settings), "", nil, logger)
=======
	settingsString := C.GoString(settings)
	err = dev.IpcSet(C.GoString(settings))
	if err != nil {
		logger.Errorf("Unable to set IPC settings: %v", err)
		unix.Close(dupTunFd)
		return -1
	}

	dev.Up()
	logger.Verbosef("Device started")

	// Enable DAITA if DAITA parameters are passed through
	if maybeNotMachines != nil {
		returnValue := configureDaita(dev, settingsString, C.GoString(maybeNotMachines), maybeNotMaxEvents, maybeNotMaxActions)
		if returnValue != 0 {
			return returnValue
		}
	}

	var i int32
	for i = 1; i < math.MaxInt32; i++ {
		if _, exists := tunnelHandles[i]; !exists {
			break
		}
	}
	if i == math.MaxInt32 {
		unix.Close(dupTunFd)
		return -1
	}
	tunnelHandles[i] = tunnelHandle{dev, nil, logger, nil}
	return i
>>>>>>> 6d6f39b6
}

func wgTurnOnIANFromExistingTunnel(tun tun.Device, settings string, privateAddr netip.Addr) int32 {
	logger := &device.Logger{
		Verbosef: CLogger(0).Printf,
		Errorf:   CLogger(1).Printf,
	}

	/// assign the same private IPs associated with your key
	vtun, virtualNet, err := netstack.CreateNetTUN([]netip.Addr{privateAddr}, []netip.Addr{}, 1280)
	if err != nil {
		logger.Errorf("Failed to initialize virtual tunnel device: %v", err)
		tun.Close()
		return -5
	}

	if virtualNet == nil {
		logger.Errorf("Failed to initialize virtual tunnel device")
		tun.Close()
		return -6
	}

	wrapper := NewRouter(tun, vtun)
	logger.Verbosef("Attaching to interface")
	dev := device.NewDevice(&wrapper, conn.NewStdNetBind(), logger)

	return addTunnelFromDevice(dev, nil, settings, "", virtualNet, logger) // FIXME
}

//export wgTurnOnIAN
func wgTurnOnIAN(settings *C.char, tunFd int32, privateIP *C.char) int32 {
	logger := &device.Logger{
		Verbosef: CLogger(0).Printf,
		Errorf:   CLogger(1).Printf,
	}

	privateAddrStr := C.GoString(privateIP)
	privateAddr, err := netip.ParseAddr(privateAddrStr)
	if err != nil {
		logger.Errorf("Invalid address: %s", privateAddrStr)
		return -1
	}

	tun, errCode := openTUNFromSocket(tunFd, logger)
	if tun == nil {
		return errCode
	}

	return wgTurnOnIANFromExistingTunnel(tun, C.GoString(settings), privateAddr)
}

//export wgTurnOff
func wgTurnOff(tunnelHandle int32) {
	handle, ok := tunnelHandles[tunnelHandle]
	if !ok {
		return
	}
	delete(tunnelHandles, tunnelHandle)

	handle.exit.Close()

	if handle.entry != nil {
		handle.entry.Close()
	}
}

//export wgSetConfig
func wgSetConfig(tunnelHandle int32, settings *C.char) int64 {
	handle, ok := tunnelHandles[tunnelHandle]
	if !ok {
		return 0
	}
	err := handle.exit.IpcSet(C.GoString(settings))
	if err != nil {
		handle.logger.Errorf("Unable to set IPC settings: %v", err)
		if ipcErr, ok := err.(*device.IPCError); ok {
			return ipcErr.ErrorCode()
		}
		return errBadWgConfig
	}
	return 0
}

//export wgGetConfig
func wgGetConfig(tunnelHandle int32) *C.char {
	handle, ok := tunnelHandles[tunnelHandle]
	if !ok {
		return nil
	}

	settings, err := handle.exit.IpcGet()
	if err != nil {
		return nil
	}
	return C.CString(settings)
}

//export wgBumpSockets
func wgBumpSockets(tunnelHandle int32) {
	handle, ok := tunnelHandles[tunnelHandle]
	if !ok {
		return
	}
	device := handle.exit
	if handle.entry != nil {
		device = handle.entry
	}

	go func() {
		for i := 0; i < 10; i++ {
			err := device.BindUpdate()
			if err == nil {
				device.SendKeepalivesToPeersWithCurrentKeypair()
				return
			}
			handle.logger.Errorf("Unable to update bind, try %d: %v", i+1, err)
			time.Sleep(time.Second / 2)
		}
		handle.logger.Errorf("Gave up trying to update bind; tunnel is likely dysfunctional")
	}()
}

//export wgDisableSomeRoamingForBrokenMobileSemantics
func wgDisableSomeRoamingForBrokenMobileSemantics(tunnelHandle int32) {
	dev, ok := tunnelHandles[tunnelHandle]
	if !ok {
		return
	}
	dev.exit.DisableSomeRoamingForBrokenMobileSemantics()
	if dev.entry != nil {
		dev.entry.DisableSomeRoamingForBrokenMobileSemantics()
	}
}

func testOpenInTunnelUDP(tunnelHandle int32, sendAddrPort, recvAddrPort netip.AddrPort) (*os.File, *os.File) {
	handle, ok := tunnelHandles[tunnelHandle]
	if !ok || handle.virtualNet == nil {
		return nil, nil
	}

	sender, err := handle.virtualNet.DialUDPAddrPort(netip.AddrPort{}, sendAddrPort)
	if err != nil {
		fmt.Printf("Failed to open UDP socket for sending\n")
		return nil, nil
	}
	listener, err := handle.virtualNet.ListenUDPAddrPort(recvAddrPort)
	fmt.Printf("-- Listening on %v\n", recvAddrPort)
	if err != nil {
		return nil, nil
	}
	sendRx, sendTx, err := os.Pipe()
	if err != nil {
		return nil, nil
	}
	recvRx, recvTx, err := os.Pipe()
	if err != nil {
		sendTx.Close()
		return nil, nil
	}

	rxShutdown := make(chan struct{})
	sendbuf := make([]byte, 1024)
	go func() { // the sender
		defer sendRx.Close()
		for {
			select {
			case _ = <-rxShutdown:
				fmt.Printf("*** closing down")
				return
			default:
			}
			count, err := sendRx.Read(sendbuf)
			if err == io.EOF {
				rxShutdown <- struct{}{}
			}
			fmt.Printf("Sent %d bytes to connection\n", count)
			sender.Write(sendbuf[:count])
		}
	}()
	recvbuf := make([]byte, 1024)
	go func() { // the receiver
		defer func() {
			fmt.Printf("Closing recvTx\n")
			recvTx.Close()
		}()
		for {
			select {
			case _ = <-rxShutdown:
				return
			default:
				fmt.Printf("Waiting to receive data\n")
				count, _ := listener.Read(recvbuf)
				// if err == io.EOF {
				// 	rxShutdown <- struct{}{}
				// }
				fmt.Printf("Received %d bytes from connection\n", count)
				recvTx.Write(recvbuf[:count])
			}
		}
	}()
	return sendTx, recvRx

}

func wgOpenInTunnelICMP(tunnelHandle int32, address *C.char) int32 {
	handle, ok := tunnelHandles[tunnelHandle]
	if !ok || handle.virtualNet == nil {
		return -1 // FIXME
	}
	conn, _ := handle.virtualNet.Dial("ping4", C.GoString(address))

	result := insertHandle(icmpHandles, icmpHandle{&conn})
	if result < 0 {
		conn.Close()
	}
	return result
}

func wgCloseInTunnelICMP(socketHandle int32) bool {
	socket, ok := icmpHandles[socketHandle]
	if ok {
		(*(socket.icmpSocket)).Close()
		delete(icmpHandles, socketHandle)
	}
	return ok
}

// the next sequence number to send in pings. We keep this global, though if there's a reason, we could put it in each opened socket structure
var pingSeqNumber int = 1

func wgSendAndAwaitInTunnelPing(tunnelHandle int32, socketHandle int32) int32 {
	socket, ok := icmpHandles[socketHandle]
	if !ok {
		return -1 // FIXME
	}
	pingdata := []byte("cookie woz ere")
	ping := icmp.Message{
		Type: ipv4.ICMPTypeEcho,
		Body: &icmp.Echo{
			ID:   1234,
			Seq:  pingSeqNumber,
			Data: pingdata,
		},
	}
	pingBytes, err := ping.Marshal(nil)
	_, err = (*(socket.icmpSocket)).Write(pingBytes)
	if err != nil {
		return -1
	}
	readBuff := make([]byte, 1024)
	readBytes, err := (*(socket.icmpSocket)).Read(readBuff)
	if readBytes <= 0 || err != nil {
		return -1
	}
	replyPacket, err := icmp.ParseMessage(1, readBuff[:readBytes])
	if err != nil {
		return -1
	}
	replyPing, ok := replyPacket.Body.(*icmp.Echo)
	if !ok {
		return -1
	}
	if replyPing.Seq != pingSeqNumber || !bytes.Equal(replyPing.Data, pingdata) {
		return -1
	}
	return 0
}

//export wgVersion
func wgVersion() *C.char {
	info, ok := debug.ReadBuildInfo()
	if !ok {
		return C.CString("unknown")
	}
	for _, dep := range info.Deps {
		if dep.Path == "golang.zx2c4.com/wireguard" {
			parts := strings.Split(dep.Version, "-")
			if len(parts) == 3 && len(parts[2]) == 12 {
				return C.CString(parts[2][:7])
			}
			return C.CString(dep.Version)
		}
	}
	return C.CString("unknown")
}

func configureDaita(device *device.Device, config string, machines string, maxEvents uint32, maxActions uint32) int32 {
	entryPeerPubkey := parseFirstPubkeyFromConfig(config)
	if entryPeerPubkey == nil {
		return errBadEntryConfig
	}
	peer := device.LookupPeer(*entryPeerPubkey)
	if peer == nil {
		return errNoPeer
	}

	const maxPaddingBytes = 0.0
	const maxBlockingBytes = 0.0

	if !peer.EnableDaita(machines, uint(maxEvents), uint(maxActions), maxPaddingBytes, maxBlockingBytes) {
		return errEnableDaita
	}

	return 0
}

func main() {}

// Parse a wireguard config and return the first endpoint address it finds and
// parses successfully.
func parseEndpointFromConfig(config string) *netip.AddrPort {
	scanner := bufio.NewScanner(strings.NewReader(config))
	for scanner.Scan() {
		line := scanner.Text()
		key, value, ok := strings.Cut(line, "=")
		if !ok {
			continue
		}

		if key == "endpoint" {
			endpoint, err := netip.ParseAddrPort(value)
			if err == nil {
				return &endpoint
			}
		}

	}
	return nil
}<|MERGE_RESOLUTION|>--- conflicted
+++ resolved
@@ -15,10 +15,7 @@
 
 import (
 	"bufio"
-<<<<<<< HEAD
 	"bytes"
-=======
->>>>>>> 6d6f39b6
 	"encoding/hex"
 	"fmt"
 	"io"
@@ -140,20 +137,14 @@
 	loggerFunc = unsafe.Pointer(loggerFn)
 }
 
-<<<<<<< HEAD
 func openTUNFromSocket(tunFd int32, logger *device.Logger) (tun.Device, int32) {
 
 	dupTunFd, err := unix.Dup(int(tunFd))
-=======
-func wgTurnOnMultihopInner(tun tun.Device, exitSettings *C.char, entrySettings *C.char, privateIp *C.char, exitMtu int, logger *device.Logger, maybeNotMachines *C.char, maybeNotMaxEvents uint32, maybeNotMaxActions uint32) int32 {
-	ip, err := netip.ParseAddr(C.GoString(privateIp))
->>>>>>> 6d6f39b6
 	if err != nil {
 		logger.Errorf("Unable to dup tun fd: %v", err)
 		return nil, errDup
 	}
 
-<<<<<<< HEAD
 	err = unix.SetNonblock(dupTunFd, true)
 	if err != nil {
 		logger.Errorf("Unable to set tun fd as non blocking: %v", err)
@@ -165,26 +156,13 @@
 		logger.Errorf("Unable to create new tun device from fd: %v", err)
 		unix.Close(dupTunFd)
 		return nil, errCreateTun
-=======
-	exitConfigString := C.GoString(exitSettings)
-	exitEndpoint := parseEndpointFromConfig(exitConfigString)
-	if exitEndpoint == nil {
-		tun.Close()
-		return errNoEndpointInConfig
->>>>>>> 6d6f39b6
 	}
 
 	return tun, 0
 }
 
-<<<<<<< HEAD
 func bringUpDevice(dev *device.Device, settings string, logger *device.Logger) error {
 	err := dev.IpcSet(settings)
-=======
-	entryConfigString := C.GoString(entrySettings)
-
-	err = entryDev.IpcSet(entryConfigString)
->>>>>>> 6d6f39b6
 	if err != nil {
 		logger.Errorf("Unable to set IPC settings: %v", err)
 		dev.Close()
@@ -202,7 +180,6 @@
 		return errBadWgConfig
 	}
 
-<<<<<<< HEAD
 	if entryDev != nil {
 		err = bringUpDevice(entryDev, entrySettings, logger)
 		if err != nil {
@@ -210,10 +187,6 @@
 			return errBadWgConfig
 		}
 	}
-=======
-	exitDev.Up()
-	entryDev.Up()
->>>>>>> 6d6f39b6
 
 	// Enable DAITA if DAITA parameters are passed through
 	if maybeNotMachines != nil {
@@ -222,11 +195,6 @@
 			return returnValue
 		}
 	}
-<<<<<<< HEAD
-=======
-
-	logger.Verbosef("Device started")
->>>>>>> 6d6f39b6
 
 	var i int32
 	for i = 0; i < math.MaxInt32; i++ {
@@ -258,18 +226,6 @@
 				return &key
 			}
 		}
-<<<<<<< HEAD
-=======
-	}
-	return nil
-}
-
-//export wgTurnOnMultihop
-func wgTurnOnMultihop(exitSettings *C.char, entrySettings *C.char, privateIp *C.char, tunFd int32, maybenotMachines *C.char, maybeNotMaxEvents uint32, maybeNotMaxActons uint32) int32 {
-	logger := &device.Logger{
-		Verbosef: CLogger(0).Printf,
-		Errorf:   CLogger(1).Printf,
->>>>>>> 6d6f39b6
 	}
 	return nil
 }
@@ -284,7 +240,7 @@
 
 	exitConfigString := C.GoString(exitSettings)
 	entryConfigString := C.GoString(entrySettings)
-	exitEndpoint := parseEndpointFromGoConfig(exitConfigString)
+	exitEndpoint := parseEndpointFromConfig(exitConfigString)
 	if exitEndpoint == nil {
 		tun.Close()
 		return errNoEndpointInConfig
@@ -337,10 +293,6 @@
 	}
 
 	return wgTurnOnMultihopInner(tun, exitSettings, entrySettings, privateIp, exitMtu, logger, maybenotMachines, maybeNotMaxEvents, maybeNotMaxActons)
-<<<<<<< HEAD
-=======
-
->>>>>>> 6d6f39b6
 }
 
 //export wgTurnOn
@@ -357,41 +309,7 @@
 	logger.Verbosef("Attaching to interface")
 	dev := device.NewDevice(tun, conn.NewStdNetBind(), logger)
 
-<<<<<<< HEAD
 	return addTunnelFromDevice(dev, nil, C.GoString(settings), "", nil, logger)
-=======
-	settingsString := C.GoString(settings)
-	err = dev.IpcSet(C.GoString(settings))
-	if err != nil {
-		logger.Errorf("Unable to set IPC settings: %v", err)
-		unix.Close(dupTunFd)
-		return -1
-	}
-
-	dev.Up()
-	logger.Verbosef("Device started")
-
-	// Enable DAITA if DAITA parameters are passed through
-	if maybeNotMachines != nil {
-		returnValue := configureDaita(dev, settingsString, C.GoString(maybeNotMachines), maybeNotMaxEvents, maybeNotMaxActions)
-		if returnValue != 0 {
-			return returnValue
-		}
-	}
-
-	var i int32
-	for i = 1; i < math.MaxInt32; i++ {
-		if _, exists := tunnelHandles[i]; !exists {
-			break
-		}
-	}
-	if i == math.MaxInt32 {
-		unix.Close(dupTunFd)
-		return -1
-	}
-	tunnelHandles[i] = tunnelHandle{dev, nil, logger, nil}
-	return i
->>>>>>> 6d6f39b6
 }
 
 func wgTurnOnIANFromExistingTunnel(tun tun.Device, settings string, privateAddr netip.Addr) int32 {
